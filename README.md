# Timed-Release-Crypto
<<<<<<< HEAD
Masters project at Univeristy of Leeds
=======
This repository is the implementation of a smart contract based timed-release cryptography system. The system is presented in the paper: [Send Message to the Future? Blockchain-based Time Machines for Decentralized Reveal of Locked Information](https://arxiv.org/abs/2401.05947).

## Basic Concepts
The system is designed for clients to share a secret among multiple agents (secret holders), who are responsible for revealing the secret at a specific time. The clients and the secret holders communicate through a smart contract. To send a timed-release message, a client sends a transaction to the smart contract. The contract emits an event when it receives a message. The agents listen to the smart contract events. From that event, the agents can extract their shares of the secret and publish it to the smart contract at the client specified time.

## File structure
- `agent-script/` is the directory containing the code an agent should run in a Rust implementation. `agent-script/src/bin/main.rs` is the main entry of the code, where agents constantly listen to the smart contract events and respond to them.

- `client-script/` is the directory containing the code that a client can use to send timed release message transactions in a Rust implementation. `client-script/src/bin/main.rs` is the main entry of the code.

- `contracts/` is an implementation of the smart contract that needs to be published on a blockchain for the system to work.

- `tamarin-crypto-model/` is not part of the system implementation but a formal model of the system's cryptographic protocol in Tamarin Prover.

## Usage
Here is a step-by-step guide on how to set up a system:
1. Deploy the smart contract in `contracts/` to a blockchain. In the contract, the constants can be tuned to any desired parameters. It may require external smart contract development tools like *hardhat* or *foundry* to deploy the contract. Once deployed, keep a note of the deployed contract address.
2. Set up multiple agents running the `agent-script` Rust code. The number of agents should be equal to the `MAX_COMMITTEE_SIZE` set in the smart contract. To run the agent code, create a `.env` file in the `agent-script` directory specifying the following environment variables:
    - `ADDRESS_SK`: the secret key of the agent's address.
    - `ADDRESS_PK`: the agent's address. Make sure there are some crypto assets in this address to pay transaction fees and additional fees or deposits defined in the smart contract.
    - `CONTRACT_ADDRESS`: the address of the deployed smart contract.
    - `API_URL`: an RPC URL of the blockchain.

3. To send a timed release transaction, run the `client-script` Rust code. Start by creating a `.env` file in the `client-script` directory specifying the same environment variables:
    - `CLIENT_SK`: the secret key of the client's address.
    - `CLIENT_ADDRESS`: the client's address. Make sure there are some crypto assets in this address to pay transaction fees and additional fees or deposits defined in the smart contract.
    - `CONTRACT_ADDRESS`: the address of the deployed smart contract.
    - `API_URL`: an RPC URL of the blockchain.
Then modify the `client-script/src/bin/main.rs` file to specify the secret and the time to reveal the secret. Run the code to send a timed release transaction.
>>>>>>> c9e826f4
<|MERGE_RESOLUTION|>--- conflicted
+++ resolved
@@ -1,7 +1,4 @@
 # Timed-Release-Crypto
-<<<<<<< HEAD
-Masters project at Univeristy of Leeds
-=======
 This repository is the implementation of a smart contract based timed-release cryptography system. The system is presented in the paper: [Send Message to the Future? Blockchain-based Time Machines for Decentralized Reveal of Locked Information](https://arxiv.org/abs/2401.05947).
 
 ## Basic Concepts
@@ -30,5 +27,4 @@
     - `CLIENT_ADDRESS`: the client's address. Make sure there are some crypto assets in this address to pay transaction fees and additional fees or deposits defined in the smart contract.
     - `CONTRACT_ADDRESS`: the address of the deployed smart contract.
     - `API_URL`: an RPC URL of the blockchain.
-Then modify the `client-script/src/bin/main.rs` file to specify the secret and the time to reveal the secret. Run the code to send a timed release transaction.
->>>>>>> c9e826f4
+Then modify the `client-script/src/bin/main.rs` file to specify the secret and the time to reveal the secret. Run the code to send a timed release transaction.