<template>
    <div class="voting-section">
      <h2>Register To Vote</h2>
      <!-- Encryption notice to inform users -->
      <div class="encryption-notice">
        <i class="lock-icon">📝</i>
        <p>The key pair generated here is essential for casting your vote. Your key is stored in your browser, return here to cast your vote.</p>
      </div>
      <div class="encryption-notice">
        <i class="lock-icon">📝</i>
        <p>You can choose to be a secret holder, which means you are a part of making sure votes remain secure.
          If you choose to become a secret holder, you will need to release your private key at the end of the vote: {{props.endDate}}.
          Note: You will only have 15 minutes to release your secrets.
        </p>
      </div>
    
      <!-- Voting form with radio options -->
      <form @submit.prevent="generateKeyPair" class="voting-form">
        <h3>Would you like to be a secret holder?</h3>
        <div class="options-list">
          <label class="option-item">
            <input
              type="radio"
              v-model="isSecretHolder"
              value="yes"
              name="secret-holder-option"
              required
            >
            <div class="option-content">
              Yes
            </div>
          </label>
          <label class="option-item">
            <input
              type="radio"
              v-model="isSecretHolder"
              value="no"
              name="secret-holder-option"
              required
            >
            <div class="option-content">
              No
            </div>
          </label>
        </div>
<<<<<<< HEAD
        <button class="btn primary">
          Register To Vote
        </button>
=======
        <div v-if="isSecretHolder === 'yes'" class="alert-box">
          <strong>Reward Pool: {{ rewardPool }} ETH</strong>
          <p></p>
          <strong>Required Deposit: {{ requiredDeposit }} ETH</strong>
        </div>
        <button @click="generateKeyPair()" class="btn primary">
          Register To Vote
        </button>
        <!-- New styled alert box for votingToken -->
        <div v-if="pk" class="alert-box">
          <strong>The Key Pair Needed To Vote Has Been Stored. Return to this page to Cast Your Vote Later</strong>
        </div>
>>>>>>> 005fb972
      </form>
    </div>
  </template>
  
  <script setup>
  import { ref } from 'vue'
<<<<<<< HEAD
  import { voteApi, holderApi } from '@/services/api'
  import { generateBLSKeyPair } from "../../services/cryptography";
  import Cookies from "js-cookie";
=======
  import axios from 'axios'
  import { generateBLSKeyPair } from "../../services/blsUtils";
  import Cookies from "js-cookie";

  const pk = ref(null); // Make pk reactive

  const generateKeyPair = async () => {
    const { sk, pk: publicKey } = generateBLSKeyPair();
    
    console.log("Private Key:", sk.toString(16));
    console.log("Public Key:", publicKey.toHex());

    // Store the private key in a cookie for 1 day
    Cookies.set("privateKey", sk.toString(16), { expires: 1, secure: true, sameSite: "Strict" });
    storePublicKey()

    // Update the reactive pk variable to trigger UI update
    pk.value = publicKey.toHex();
  };

>>>>>>> 005fb972
  
  const props = defineProps({
    voteId: {
      type: String,
      required: true
    },

    endDate: {
      type: String,
      required: true
    }
  })
  
  const isSecretHolder = ref('yes')
<<<<<<< HEAD
  const pk = ref(null);

  const emit = defineEmits(['registration-successful']);

  const generateKeyPair = async () => {
    const privateKeyCookie = `vote_${props.voteId}_privateKey`;
    const publicKeyCookie = `vote_${props.voteId}_publicKey`;
    const isHolderCookie = `vote_${props.voteId}_isHolder`;

    // Check if private key already exists for this vote
    if (Cookies.get(privateKeyCookie)) {
      // Maybe just fetch the existing public key?
      const existingPk = Cookies.get(publicKeyCookie);
      if (existingPk) {
          pk.value = existingPk; // Use existing public key
          // Decide if we need to call storePublicKey again or just inform the user
          alert("You have already registered for this vote with this browser.");
          return; // Stop execution
      } else {
         // This case (private key exists but public key doesn't) shouldn't happen
         // but handle it just in case, maybe by regenerating.
         console.warn("Inconsistent state: Private key found but public key missing for this vote. Regenerating...");
         Cookies.remove(privateKeyCookie); // Remove potentially stale private key
      }
    }

    const { sk, pk: publicKey } = generateBLSKeyPair();
    const privateKeyHex = sk.toString(16);
    // Log the publicKey object to see what it actually is
    console.log('Inspecting publicKey object:', publicKey);
    const publicKeyHex = publicKey.toHex();

    // Store the private key in a cookie for this specific vote
    Cookies.set(privateKeyCookie, privateKeyHex, { expires: 365, secure: true, sameSite: "Strict" });
    // Store the public key in a cookie for this specific vote
    Cookies.set(publicKeyCookie, publicKeyHex, { expires: 365, secure: true, sameSite: "Strict" });
    // Store holder status (initially false, updated in storePublicKey)
    Cookies.set(isHolderCookie, 'false', { expires: 365, secure: true, sameSite: "Strict" });

    // Update the reactive pk variable
    pk.value = publicKeyHex; // Use the hex string

    // Proceed to store public key on backend
    storePublicKey();
  };

  // Method to store public key and potentially join as holder
  const storePublicKey = async () => {
    if (!pk.value) {
      alert("Key pair not generated yet.");
      return;
    }

    const isHolder = isSecretHolder.value === 'yes';
    const isHolderCookie = `vote_${props.voteId}_isHolder`;
    const publicKeyCookie = `vote_${props.voteId}_publicKey`;

    // Update the holder status cookie
    Cookies.set(isHolderCookie, isHolder.toString(), { expires: 365, secure: true, sameSite: "Strict" });

    try {
      // Store public key (and holder status) on backend
      const response = await voteApi.storePublicKey(props.voteId, {
        public_key: pk.value, // Send hex string
        is_secret_holder: isHolder
      });

      // Join as holder on blockchain if chosen
      if (isHolder) {
        await joinAsSecretHolder(props.voteId, pk.value);
        alert("Successfully registered as secret holder.");
      } else {
        alert("Successfully registered as voter.");
      }
      
      // Emit event upon successful registration
      emit('registration-successful');

    } catch (err) {
      console.error('Failed during registration:', err);
      // Reset cookies if registration failed?
      // Cookies.remove(publicKeyCookie);
      // Cookies.remove(isHolderCookie);
      // Cookies.remove(`vote_${props.voteId}_privateKey`); // Also remove private key
      alert(err.response?.data?.detail || err.message || 'Failed during registration. Please try again.');
      // Maybe reset pk.value = null; here?
    }
  }

  const joinAsSecretHolder = async (vote_id, public_key) => {
    try {
      // Public key is already a hex string here
      const response = await holderApi.joinAsHolder(vote_id, { public_key: public_key }); // Pass as object
    } catch (err) {
      console.error('Failed to join as secret holder:', err);
      // Log the detailed validation error from the backend response, stringified
      console.error('Join Holder Validation Error:', JSON.stringify(err.response?.data, null, 2)); 
      // If joining fails, should we revert the registration?
      // Maybe set the isHolder cookie back to false?
      // Cookies.set(`vote_${vote_id}_isHolder`, 'false', { expires: 365, secure: true, sameSite: "Strict" });
      alert(err.response?.data?.detail || err.message || 'Failed to join as secret holder. Please try again.');
      throw err; // Re-throw to prevent the success message in storePublicKey
=======
  const votingToken = ref('')
  const rewardPool = ref(0.5) // Example value, replace with actual logic to fetch this
  const requiredDeposit = ref(0.1) // Example value, replace with actual logic to fetch this
  
  // Method to generate voting token
  const storePublicKey = async () => {
    try {
        const response = await axios.post(
            `http://127.0.0.1:8000/api/votes/store_public_key/${props.voteId}`, // voteId should be part of the URL
            {
                public_key: String(pk),  // Send only public_key and is_secret_holder in the body
                is_secret_holder: Boolean(isSecretHolder),
            }
        );
        votingToken.value = response.data.token;
    } catch (error) {
        console.error("Failed to store public key:", error);
        votingToken.value = "Error storing public key";
>>>>>>> 005fb972
    }
}
  </script>
  
  <style lang="scss" scoped>
  .alert-box {
    margin-top: 10px;
    padding: 10px;
    background-color: #f0f8ff;
    border: 1px solid #007bff;
    border-radius: 5px;
    color: #333;
    font-weight: bold;
    text-align: center;
  }
  </style><|MERGE_RESOLUTION|>--- conflicted
+++ resolved
@@ -1,248 +1,215 @@
-<template>
-    <div class="voting-section">
-      <h2>Register To Vote</h2>
-      <!-- Encryption notice to inform users -->
-      <div class="encryption-notice">
-        <i class="lock-icon">📝</i>
-        <p>The key pair generated here is essential for casting your vote. Your key is stored in your browser, return here to cast your vote.</p>
-      </div>
-      <div class="encryption-notice">
-        <i class="lock-icon">📝</i>
-        <p>You can choose to be a secret holder, which means you are a part of making sure votes remain secure.
-          If you choose to become a secret holder, you will need to release your private key at the end of the vote: {{props.endDate}}.
-          Note: You will only have 15 minutes to release your secrets.
-        </p>
-      </div>
-    
-      <!-- Voting form with radio options -->
-      <form @submit.prevent="generateKeyPair" class="voting-form">
-        <h3>Would you like to be a secret holder?</h3>
-        <div class="options-list">
-          <label class="option-item">
-            <input
-              type="radio"
-              v-model="isSecretHolder"
-              value="yes"
-              name="secret-holder-option"
-              required
-            >
-            <div class="option-content">
-              Yes
-            </div>
-          </label>
-          <label class="option-item">
-            <input
-              type="radio"
-              v-model="isSecretHolder"
-              value="no"
-              name="secret-holder-option"
-              required
-            >
-            <div class="option-content">
-              No
-            </div>
-          </label>
-        </div>
-<<<<<<< HEAD
-        <button class="btn primary">
-          Register To Vote
-        </button>
-=======
-        <div v-if="isSecretHolder === 'yes'" class="alert-box">
-          <strong>Reward Pool: {{ rewardPool }} ETH</strong>
-          <p></p>
-          <strong>Required Deposit: {{ requiredDeposit }} ETH</strong>
-        </div>
-        <button @click="generateKeyPair()" class="btn primary">
-          Register To Vote
-        </button>
-        <!-- New styled alert box for votingToken -->
-        <div v-if="pk" class="alert-box">
-          <strong>The Key Pair Needed To Vote Has Been Stored. Return to this page to Cast Your Vote Later</strong>
-        </div>
->>>>>>> 005fb972
-      </form>
-    </div>
-  </template>
-  
-  <script setup>
-  import { ref } from 'vue'
-<<<<<<< HEAD
-  import { voteApi, holderApi } from '@/services/api'
-  import { generateBLSKeyPair } from "../../services/cryptography";
-  import Cookies from "js-cookie";
-=======
-  import axios from 'axios'
-  import { generateBLSKeyPair } from "../../services/blsUtils";
-  import Cookies from "js-cookie";
-
-  const pk = ref(null); // Make pk reactive
-
-  const generateKeyPair = async () => {
-    const { sk, pk: publicKey } = generateBLSKeyPair();
-    
-    console.log("Private Key:", sk.toString(16));
-    console.log("Public Key:", publicKey.toHex());
-
-    // Store the private key in a cookie for 1 day
-    Cookies.set("privateKey", sk.toString(16), { expires: 1, secure: true, sameSite: "Strict" });
-    storePublicKey()
-
-    // Update the reactive pk variable to trigger UI update
-    pk.value = publicKey.toHex();
-  };
-
->>>>>>> 005fb972
-  
-  const props = defineProps({
-    voteId: {
-      type: String,
-      required: true
-    },
-
-    endDate: {
-      type: String,
-      required: true
-    }
-  })
-  
-  const isSecretHolder = ref('yes')
-<<<<<<< HEAD
-  const pk = ref(null);
-
-  const emit = defineEmits(['registration-successful']);
-
-  const generateKeyPair = async () => {
-    const privateKeyCookie = `vote_${props.voteId}_privateKey`;
-    const publicKeyCookie = `vote_${props.voteId}_publicKey`;
-    const isHolderCookie = `vote_${props.voteId}_isHolder`;
-
-    // Check if private key already exists for this vote
-    if (Cookies.get(privateKeyCookie)) {
-      // Maybe just fetch the existing public key?
-      const existingPk = Cookies.get(publicKeyCookie);
-      if (existingPk) {
-          pk.value = existingPk; // Use existing public key
-          // Decide if we need to call storePublicKey again or just inform the user
-          alert("You have already registered for this vote with this browser.");
-          return; // Stop execution
-      } else {
-         // This case (private key exists but public key doesn't) shouldn't happen
-         // but handle it just in case, maybe by regenerating.
-         console.warn("Inconsistent state: Private key found but public key missing for this vote. Regenerating...");
-         Cookies.remove(privateKeyCookie); // Remove potentially stale private key
-      }
-    }
-
-    const { sk, pk: publicKey } = generateBLSKeyPair();
-    const privateKeyHex = sk.toString(16);
-    // Log the publicKey object to see what it actually is
-    console.log('Inspecting publicKey object:', publicKey);
-    const publicKeyHex = publicKey.toHex();
-
-    // Store the private key in a cookie for this specific vote
-    Cookies.set(privateKeyCookie, privateKeyHex, { expires: 365, secure: true, sameSite: "Strict" });
-    // Store the public key in a cookie for this specific vote
-    Cookies.set(publicKeyCookie, publicKeyHex, { expires: 365, secure: true, sameSite: "Strict" });
-    // Store holder status (initially false, updated in storePublicKey)
-    Cookies.set(isHolderCookie, 'false', { expires: 365, secure: true, sameSite: "Strict" });
-
-    // Update the reactive pk variable
-    pk.value = publicKeyHex; // Use the hex string
-
-    // Proceed to store public key on backend
-    storePublicKey();
-  };
-
-  // Method to store public key and potentially join as holder
-  const storePublicKey = async () => {
-    if (!pk.value) {
-      alert("Key pair not generated yet.");
-      return;
-    }
-
-    const isHolder = isSecretHolder.value === 'yes';
-    const isHolderCookie = `vote_${props.voteId}_isHolder`;
-    const publicKeyCookie = `vote_${props.voteId}_publicKey`;
-
-    // Update the holder status cookie
-    Cookies.set(isHolderCookie, isHolder.toString(), { expires: 365, secure: true, sameSite: "Strict" });
-
-    try {
-      // Store public key (and holder status) on backend
-      const response = await voteApi.storePublicKey(props.voteId, {
-        public_key: pk.value, // Send hex string
-        is_secret_holder: isHolder
-      });
-
-      // Join as holder on blockchain if chosen
-      if (isHolder) {
-        await joinAsSecretHolder(props.voteId, pk.value);
-        alert("Successfully registered as secret holder.");
-      } else {
-        alert("Successfully registered as voter.");
-      }
-      
-      // Emit event upon successful registration
-      emit('registration-successful');
-
-    } catch (err) {
-      console.error('Failed during registration:', err);
-      // Reset cookies if registration failed?
-      // Cookies.remove(publicKeyCookie);
-      // Cookies.remove(isHolderCookie);
-      // Cookies.remove(`vote_${props.voteId}_privateKey`); // Also remove private key
-      alert(err.response?.data?.detail || err.message || 'Failed during registration. Please try again.');
-      // Maybe reset pk.value = null; here?
-    }
-  }
-
-  const joinAsSecretHolder = async (vote_id, public_key) => {
-    try {
-      // Public key is already a hex string here
-      const response = await holderApi.joinAsHolder(vote_id, { public_key: public_key }); // Pass as object
-    } catch (err) {
-      console.error('Failed to join as secret holder:', err);
-      // Log the detailed validation error from the backend response, stringified
-      console.error('Join Holder Validation Error:', JSON.stringify(err.response?.data, null, 2)); 
-      // If joining fails, should we revert the registration?
-      // Maybe set the isHolder cookie back to false?
-      // Cookies.set(`vote_${vote_id}_isHolder`, 'false', { expires: 365, secure: true, sameSite: "Strict" });
-      alert(err.response?.data?.detail || err.message || 'Failed to join as secret holder. Please try again.');
-      throw err; // Re-throw to prevent the success message in storePublicKey
-=======
-  const votingToken = ref('')
-  const rewardPool = ref(0.5) // Example value, replace with actual logic to fetch this
-  const requiredDeposit = ref(0.1) // Example value, replace with actual logic to fetch this
-  
-  // Method to generate voting token
-  const storePublicKey = async () => {
-    try {
-        const response = await axios.post(
-            `http://127.0.0.1:8000/api/votes/store_public_key/${props.voteId}`, // voteId should be part of the URL
-            {
-                public_key: String(pk),  // Send only public_key and is_secret_holder in the body
-                is_secret_holder: Boolean(isSecretHolder),
-            }
-        );
-        votingToken.value = response.data.token;
-    } catch (error) {
-        console.error("Failed to store public key:", error);
-        votingToken.value = "Error storing public key";
->>>>>>> 005fb972
-    }
-}
-  </script>
-  
-  <style lang="scss" scoped>
-  .alert-box {
-    margin-top: 10px;
-    padding: 10px;
-    background-color: #f0f8ff;
-    border: 1px solid #007bff;
-    border-radius: 5px;
-    color: #333;
-    font-weight: bold;
-    text-align: center;
-  }
+<template>
+    <div class="voting-section">
+      <h2>Register To Vote</h2>
+      <!-- Encryption notice to inform users -->
+      <div class="encryption-notice">
+        <i class="lock-icon">📝</i>
+        <p>The key pair generated here is essential for casting your vote. Your key is stored in your browser, return here to cast your vote.</p>
+      </div>
+      <div class="encryption-notice">
+        <i class="lock-icon">📝</i>
+        <p>You can choose to be a secret holder, which means you are a part of making sure votes remain secure.
+          If you choose to become a secret holder, you will need to release your private key at the end of the vote: {{props.endDate}}.
+          Note: You will only have 15 minutes to release your secrets.
+        </p>
+      </div>
+    
+      <!-- Voting form with radio options -->
+      <form @submit.prevent="generateKeyPair" class="voting-form">
+        <h3>Would you like to be a secret holder?</h3>
+        <div class="options-list">
+          <label class="option-item">
+            <input
+              type="radio"
+              v-model="isSecretHolder"
+              value="yes"
+              name="secret-holder-option"
+              required
+            >
+            <div class="option-content">
+              Yes
+            </div>
+          </label>
+          <label class="option-item">
+            <input
+              type="radio"
+              v-model="isSecretHolder"
+              value="no"
+              name="secret-holder-option"
+              required
+            >
+            <div class="option-content">
+              No
+            </div>
+          </label>
+        </div>
+        <div v-if="isSecretHolder === 'yes'" class="alert-box">
+          <strong>Reward Pool: {{ rewardPool }} ETH</strong>
+          <p></p>
+          <strong>Required Deposit: {{ requiredDeposit }} ETH</strong>
+        </div>
+        <button @click="generateKeyPair()" class="btn primary">
+          Register To Vote
+        </button>
+        <!-- New styled alert box for votingToken -->
+        <div v-if="pk" class="alert-box">
+          <strong>The Key Pair Needed To Vote Has Been Stored. Return to this page to Cast Your Vote Later</strong>
+        </div>
+      </form>
+    </div>
+  </template>
+  
+  <script setup>
+  import { ref } from 'vue'
+  import axios from 'axios'
+  import { generateBLSKeyPair } from "../../services/blsUtils";
+  import Cookies from "js-cookie";
+
+  const pk = ref(null); // Make pk reactive
+
+  const generateKeyPair = async () => {
+    const { sk, pk: publicKey } = generateBLSKeyPair();
+    
+    console.log("Private Key:", sk.toString(16));
+    console.log("Public Key:", publicKey.toHex());
+
+    // Store the private key in a cookie for 1 day
+    Cookies.set("privateKey", sk.toString(16), { expires: 1, secure: true, sameSite: "Strict" });
+    storePublicKey()
+
+    // Update the reactive pk variable to trigger UI update
+    pk.value = publicKey.toHex();
+  };
+
+  
+  const props = defineProps({
+    voteId: {
+      type: String,
+      required: true
+    },
+
+    endDate: {
+      type: String,
+      required: true
+    }
+  })
+  
+  const isSecretHolder = ref('yes')
+  const pk = ref(null);
+
+  const emit = defineEmits(['registration-successful']);
+
+  const generateKeyPair = async () => {
+    const privateKeyCookie = `vote_${props.voteId}_privateKey`;
+    const publicKeyCookie = `vote_${props.voteId}_publicKey`;
+    const isHolderCookie = `vote_${props.voteId}_isHolder`;
+
+    // Check if private key already exists for this vote
+    if (Cookies.get(privateKeyCookie)) {
+      // Maybe just fetch the existing public key?
+      const existingPk = Cookies.get(publicKeyCookie);
+      if (existingPk) {
+          pk.value = existingPk; // Use existing public key
+          // Decide if we need to call storePublicKey again or just inform the user
+          alert("You have already registered for this vote with this browser.");
+          return; // Stop execution
+      } else {
+         // This case (private key exists but public key doesn't) shouldn't happen
+         // but handle it just in case, maybe by regenerating.
+         console.warn("Inconsistent state: Private key found but public key missing for this vote. Regenerating...");
+         Cookies.remove(privateKeyCookie); // Remove potentially stale private key
+      }
+    }
+
+    const { sk, pk: publicKey } = generateBLSKeyPair();
+    const privateKeyHex = sk.toString(16);
+    // Log the publicKey object to see what it actually is
+    console.log('Inspecting publicKey object:', publicKey);
+    const publicKeyHex = publicKey.toHex();
+
+    // Store the private key in a cookie for this specific vote
+    Cookies.set(privateKeyCookie, privateKeyHex, { expires: 365, secure: true, sameSite: "Strict" });
+    // Store the public key in a cookie for this specific vote
+    Cookies.set(publicKeyCookie, publicKeyHex, { expires: 365, secure: true, sameSite: "Strict" });
+    // Store holder status (initially false, updated in storePublicKey)
+    Cookies.set(isHolderCookie, 'false', { expires: 365, secure: true, sameSite: "Strict" });
+
+    // Update the reactive pk variable
+    pk.value = publicKeyHex; // Use the hex string
+
+    // Proceed to store public key on backend
+    storePublicKey();
+  };
+
+  // Method to store public key and potentially join as holder
+  const storePublicKey = async () => {
+    if (!pk.value) {
+      alert("Key pair not generated yet.");
+      return;
+    }
+
+    const isHolder = isSecretHolder.value === 'yes';
+    const isHolderCookie = `vote_${props.voteId}_isHolder`;
+    const publicKeyCookie = `vote_${props.voteId}_publicKey`;
+
+    // Update the holder status cookie
+    Cookies.set(isHolderCookie, isHolder.toString(), { expires: 365, secure: true, sameSite: "Strict" });
+
+    try {
+      // Store public key (and holder status) on backend
+      const response = await voteApi.storePublicKey(props.voteId, {
+        public_key: pk.value, // Send hex string
+        is_secret_holder: isHolder
+      });
+
+      // Join as holder on blockchain if chosen
+      if (isHolder) {
+        await joinAsSecretHolder(props.voteId, pk.value);
+        alert("Successfully registered as secret holder.");
+      } else {
+        alert("Successfully registered as voter.");
+      }
+      
+      // Emit event upon successful registration
+      emit('registration-successful');
+
+    } catch (err) {
+      console.error('Failed during registration:', err);
+      // Reset cookies if registration failed?
+      // Cookies.remove(publicKeyCookie);
+      // Cookies.remove(isHolderCookie);
+      // Cookies.remove(`vote_${props.voteId}_privateKey`); // Also remove private key
+      alert(err.response?.data?.detail || err.message || 'Failed during registration. Please try again.');
+      // Maybe reset pk.value = null; here?
+    }
+  }
+
+  const joinAsSecretHolder = async (vote_id, public_key) => {
+    try {
+      // Public key is already a hex string here
+      const response = await holderApi.joinAsHolder(vote_id, { public_key: public_key }); // Pass as object
+    } catch (err) {
+      console.error('Failed to join as secret holder:', err);
+      // Log the detailed validation error from the backend response, stringified
+      console.error('Join Holder Validation Error:', JSON.stringify(err.response?.data, null, 2)); 
+      // If joining fails, should we revert the registration?
+      // Maybe set the isHolder cookie back to false?
+      // Cookies.set(`vote_${vote_id}_isHolder`, 'false', { expires: 365, secure: true, sameSite: "Strict" });
+      alert(err.response?.data?.detail || err.message || 'Failed to join as secret holder. Please try again.');
+      throw err; // Re-throw to prevent the success message in storePublicKey
+    }
+}
+  </script>
+  
+  <style lang="scss" scoped>
+  .alert-box {
+    margin-top: 10px;
+    padding: 10px;
+    background-color: #f0f8ff;
+    border: 1px solid #007bff;
+    border-radius: 5px;
+    color: #333;
+    font-weight: bold;
+    text-align: center;
+  }
   </style>