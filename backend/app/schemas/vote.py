--- conflicted
+++ resolved
@@ -62,8 +62,6 @@
         description="Title of the vote",
         examples=["Presidential Election 2024"]
     )
-<<<<<<< HEAD
-=======
     
     @field_validator('start_date', 'end_date')
     @classmethod
@@ -111,7 +109,7 @@
         if len(v) < 2:
             raise ValueError("At least two options are required")
         return v
->>>>>>> 005fb972
+
 
 class VoteResponse(BaseModel):
     """Schema for vote data."""
